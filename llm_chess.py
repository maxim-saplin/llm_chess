--- conflicted
+++ resolved
@@ -175,7 +175,6 @@
         move (str): A move in DEFAULT_MOVE_STYLE notation ("UCI" or "SAN").
 
     """
-<<<<<<< HEAD
     # Copy board to generate SAN notation after applying the move
     san_board = board.copy()
     # Parse and apply move based on DEFAULT_MOVE_STYLE
@@ -192,16 +191,6 @@
         notation = move_obj.uci()
     game_moves.append(notation)
 
-=======
-    san_board = board.copy() # make a copy of the board in order not to spoil it with san() call
-
-    move_obj = chess.Move.from_uci(move) # this conversation will fail if the move is invalid, proxy will bubble the error to counterpart agent
-    board.push_uci(str(move_obj))
-
-    san_move = san_board.san(move_obj)
-    san_moves.append(san_move)
-    
->>>>>>> bbc43085
     # Visualize the board if enabled
     if visualize_board:
         display_board(board, move_obj)
