--- conflicted
+++ resolved
@@ -229,16 +229,8 @@
             "get_board_count": player_white.get_board_count,
             "get_legal_moves_count": player_white.get_legal_moves_count,
             "make_move_count": player_white.make_move_count,
-<<<<<<< HEAD
+            "accumulated_reply_time_seconds": player_white.accumulated_reply_time_seconds,
             "model": white_model,
-=======
-            "accumulated_reply_time_seconds": player_white.accumulated_reply_time_seconds,
-            "model": (
-                player_white.llm_config["config_list"][0]["model"]
-                if isinstance(player_white.llm_config, dict)
-                else "N/A"
-            ),
->>>>>>> 696c70eb
         },
         "material_count": material_count,
         "player_black": {
@@ -250,16 +242,8 @@
             "get_board_count": player_black.get_board_count,
             "get_legal_moves_count": player_black.get_legal_moves_count,
             "make_move_count": player_black.make_move_count,
-<<<<<<< HEAD
+            "accumulated_reply_time_seconds": player_black.accumulated_reply_time_seconds,
             "model": black_model,
-=======
-            "accumulated_reply_time_seconds": player_black.accumulated_reply_time_seconds,
-            "model": (
-                player_black.llm_config["config_list"][0]["model"]
-                if isinstance(player_black.llm_config, dict)
-                else "N/A"
-            ),
->>>>>>> 696c70eb
         },
         "usage_stats": {
             "white": white_usage,
